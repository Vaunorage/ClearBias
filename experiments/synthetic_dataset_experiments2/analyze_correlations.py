<<<<<<< HEAD
version https://git-lfs.github.com/spec/v1
oid sha256:e586e5b8643bf8bba7a759e7574b9a3133f3f16d29623e20a60e9c1aa0b2b41c
size 38851
=======
#!/usr/bin/env python3
import sqlite3
import json
from io import StringIO
import ast
import pandas as pd
import matplotlib.pyplot as plt
import seaborn as sns
import os
from scipy.stats import spearmanr, pearsonr
from sklearn.ensemble import RandomForestRegressor
from sklearn.preprocessing import StandardScaler
import plotly.express as px
from path import HERE
from tqdm import tqdm

# Database files
DATABASE_FILE = HERE.joinpath('experiments/synthetic_dataset_experiments2/synthetic_experiments_optuna.db')
STUDIES_DATABASE_FILE = HERE.joinpath('experiments/synthetic_dataset_experiments2/optuna_studies.db')
ANALYSIS_DB_FILE = HERE.joinpath('experiments/synthetic_dataset_experiments2/analysis_results.db')
OUTPUT_DIR = HERE.joinpath('experiments/synthetic_dataset_experiments2/group_attributes_analysis')

# Create output directory if it doesn't exist
os.makedirs(OUTPUT_DIR, exist_ok=True)

# Define method types based on available tables in the database
METHOD_TYPES = {
    'adf': 'algorithm', 'aequitas': 'algorithm', 'bias_scan': 'subgroup', 'divexplorer': 'subgroup',
    'expga': 'algorithm', 'fliptest': 'algorithm', 'gerryfair': 'algorithm', 'kosei': 'algorithm',
    'limi': 'algorithm', 'naive_bayes': 'algorithm', 'sg': 'algorithm', 'slicefinder': 'subgroup',
    'sliceline': 'subgroup', 'verifair': 'subgroup'
}
ALL_METHODS = list(METHOD_TYPES.keys())


def add_group_means_and_drop_originals(df_data):
    """
    Add group-level means for epistemic and aleatoric columns and drop the original columns.

    Args:
        df_data: DataFrame with epistemic and aleatoric columns

    Returns:
        DataFrame with group means added and original columns dropped
    """
    # Identify columns that contain 'epistemic' or 'aleatoric'
    epistemic_aleatoric_cols = [col for col in df_data.columns
                                if 'epistemic' in col.lower() or 'aleatoric' in col.lower()]

    print(f"Found {len(epistemic_aleatoric_cols)} epistemic/aleatoric columns: {epistemic_aleatoric_cols}")

    # Calculate group means for these columns
    group_means = df_data.groupby('group_key')[epistemic_aleatoric_cols].mean()

    # Create new column names with '_group_mean' suffix
    group_mean_cols = {col: f"{col}_group_mean" for col in epistemic_aleatoric_cols}
    group_means = group_means.rename(columns=group_mean_cols)

    # Merge the group means back to the original dataframe
    df_data = df_data.merge(group_means, left_on='group_key', right_index=True, how='left')

    # Drop the original epistemic and aleatoric columns
    df_data = df_data.drop(columns=epistemic_aleatoric_cols)

    return df_data


# Modified load_trial_data function with the group mean calculation
def load_trial_data(method_name):
    """Load all trial data for a specific method from the database."""
    conn = sqlite3.connect(DATABASE_FILE)
    analysis_conn = sqlite3.connect(ANALYSIS_DB_FILE)

    # Check if the table exists before querying
    table_name = f"{method_name}_results"
    check_query = f"""
    SELECT name FROM sqlite_master 
    WHERE type='table' AND name='{table_name}';
    """

    table_exists = pd.read_sql_query(check_query, conn).shape[0] > 0

    if not table_exists:
        print(f"Table '{table_name}' does not exist in the database. Skipping.")
        conn.close()
        analysis_conn.close()
        return None

    query = f"""
    SELECT 
        trial_number, trial_params, trial_value, trial_state, all_metrics, dataset_params, dataset_content
    FROM 
        "{table_name}"
    """

    try:
        df = pd.read_sql_query(query, conn)
        conn.close()
    except Exception as e:
        print(f"Error querying table '{table_name}': {str(e)}")
        conn.close()
        analysis_conn.close()
        return None

    if df.empty:
        print(f"No data found for method: {method_name}")
        analysis_conn.close()
        return None

    # Load analysis data for this method
    query_analysis = f"""
        SELECT * 
        FROM detailed_pattern_matches
        WHERE method = '{method_name}'
    """
    df_analysis = pd.read_sql_query(query_analysis, analysis_conn)
    analysis_conn.close()

    datasets = []
    for idx, data_row in tqdm(df.iterrows(), total=len(df), desc=f"Processing {method_name} trials"):
        df_data = pd.read_json(StringIO(data_row['dataset_content']), orient='split')
        df_data = df_data[['group_key', 'subgroup_key', 'indv_key'] +
                          list(filter(lambda x: 'calculated' in x, list(df_data.columns)))].drop_duplicates()

        # Parse the JSON strings
        algo_params = json.loads(data_row['trial_params'])
        res_metrics = json.loads(data_row['all_metrics'])
        dataset_params = json.loads(data_row['dataset_params'])

        # Add algo_params as columns (prefix with 'algo_')
        for key, value in algo_params.items():
            df_data[f'algo_{key}'] = value

        # Add res_metrics as columns (prefix with 'metric_')
        for key, value in res_metrics.items():
            df_data[f'metric_{key}'] = value

        # Add dataset_params as columns (prefix with 'dataset_')
        for key, value in dataset_params.items():
            df_data[f'dataset_{key}'] = value

        # Add trial_number to df_data for merging
        df_data['trial_number'] = data_row['trial_number']

        # ADD GROUP MEANS AND DROP ORIGINAL COLUMNS
        df_data = add_group_means_and_drop_originals(df_data)

        # Filter analysis data for this specific trial
        trial_analysis = df_analysis[df_analysis['trial_index'] == data_row['trial_number']].copy()

        trial_analysis_unique = trial_analysis[
            ['matched_ground_truth', 'num_matches', 'total_ground_truth', 'pattern_type']].drop_duplicates(
            subset=['matched_ground_truth'])

        # Left merge df_data with analysis data
        if not trial_analysis.empty:
            df_data = df_data.merge(
                trial_analysis_unique,
                left_on='group_key',
                right_on='matched_ground_truth',
                how='left',
                suffixes=('', '_analysis')
            )

        # Ensure required columns exist even if df_analysis is empty
        required_columns = ['matched_ground_truth', 'num_matches', 'total_ground_truth', 'pattern_type']
        for col in required_columns:
            if col not in df_data.columns:
                df_data[col] = 0

        # Replace NaN values with 0 for the specified columns
        for col in required_columns:
            if col in df_data.columns:
                df_data[col] = df_data[col].fillna(0)

        datasets.append(df_data)

    return datasets


def analyze_correlations(df_data, result_columns, output_prefix, method_name=None):
    """Analyze correlations between calculated_ columns and specified result columns.

    Args:
        df_data: DataFrame containing calculated_ columns and result columns
        result_columns: List of result column names to analyze correlations with
        output_prefix: Prefix for output file names
        method_name: Name of the method being analyzed

    Returns:
        Dictionary containing correlation DataFrames
    """
    if df_data is None or df_data.empty:
        print("No data available for correlation analysis")
        return None

    # Get all calculated_ columns
    calculated_cols = [col for col in df_data.columns if col.startswith('calculated_')]

    if not calculated_cols:
        print("No calculated_ columns found in the data")
        return None

    # Check if result columns exist in the dataframe
    existing_result_cols = [col for col in result_columns if col in df_data.columns]
    if not existing_result_cols:
        print(f"None of the specified result columns {result_columns} found in the data")
        return None

    print(
        f"Analyzing correlations between {len(calculated_cols)} calculated columns and {len(existing_result_cols)} result columns")

    # Calculate correlations using both Pearson and Spearman methods
    pearson_correlations = pd.DataFrame()
    spearman_correlations = pd.DataFrame()

    for result_col in existing_result_cols:
        # Calculate Pearson correlation
        pearson_col_correlations = df_data[calculated_cols].corrwith(df_data[result_col], method='pearson')
        pearson_correlations[result_col] = pearson_col_correlations

        # Calculate Spearman correlation
        spearman_col_correlations = df_data[calculated_cols].corrwith(df_data[result_col], method='spearman')
        spearman_correlations[result_col] = spearman_col_correlations

    # Sort by absolute correlation values
    pearson_correlations['max_abs_corr'] = pearson_correlations.abs().max(axis=1)
    pearson_correlations = pearson_correlations.sort_values('max_abs_corr', ascending=False)
    pearson_correlations = pearson_correlations.drop('max_abs_corr', axis=1)

    spearman_correlations['max_abs_corr'] = spearman_correlations.abs().max(axis=1)
    spearman_correlations = spearman_correlations.sort_values('max_abs_corr', ascending=False)
    spearman_correlations = spearman_correlations.drop('max_abs_corr', axis=1)

    # Save correlation results to SQLite database
    analysis_conn = sqlite3.connect(ANALYSIS_DB_FILE)

    # Save Pearson correlations
    pearson_df = pearson_correlations.reset_index()
    pearson_df.rename(columns={'index': 'feature'}, inplace=True)
    pearson_df['method'] = method_name if method_name else 'combined'
    pearson_df['correlation_type'] = 'pearson'
    pearson_df['timestamp'] = pd.Timestamp.now().strftime('%Y-%m-%d %H:%M:%S')  # Convert to string format

    # Save Spearman correlations
    spearman_df = spearman_correlations.reset_index()
    spearman_df.rename(columns={'index': 'feature'}, inplace=True)
    spearman_df['method'] = method_name if method_name else 'combined'
    spearman_df['correlation_type'] = 'spearman'
    spearman_df['timestamp'] = pd.Timestamp.now().strftime('%Y-%m-%d %H:%M:%S')  # Convert to string format

    # Create table if it doesn't exist
    analysis_conn.execute('''
                          CREATE TABLE IF NOT EXISTS feature_correlations
                          (
                              id
                              INTEGER
                              PRIMARY
                              KEY
                              AUTOINCREMENT,
                              method
                              TEXT,
                              feature
                              TEXT,
                              correlation_type
                              TEXT,
                              timestamp
                              TIMESTAMP,
                              correlation_data
                              JSON
                          )
                          ''')

    # Insert Pearson correlations
    for _, row in pearson_df.iterrows():
        feature = row['feature']
        method = row['method']
        corr_type = row['correlation_type']
        timestamp = row['timestamp']

        # Convert correlation data to JSON
        corr_data = {}
        for col in existing_result_cols:
            corr_data[col] = row[col]

        corr_json = json.dumps(corr_data)

        analysis_conn.execute('''
                              INSERT INTO feature_correlations (method, feature, correlation_type, timestamp, correlation_data)
                              VALUES (?, ?, ?, ?, ?)
                              ''', (method, feature, corr_type, timestamp, corr_json))

    # Insert Spearman correlations
    for _, row in spearman_df.iterrows():
        feature = row['feature']
        method = row['method']
        corr_type = row['correlation_type']
        timestamp = row['timestamp']

        # Convert correlation data to JSON
        corr_data = {}
        for col in existing_result_cols:
            corr_data[col] = row[col]

        corr_json = json.dumps(corr_data)

        analysis_conn.execute('''
                              INSERT INTO feature_correlations (method, feature, correlation_type, timestamp, correlation_data)
                              VALUES (?, ?, ?, ?, ?)
                              ''', (method, feature, corr_type, timestamp, corr_json))

    analysis_conn.commit()
    print(f"Correlation results saved to database table: feature_correlations")

    # Create and save heatmaps for better visualization
    plt.figure(figsize=(12, 10))
    sns.heatmap(pearson_correlations, annot=True, cmap='coolwarm', center=0, fmt='.2f')
    plt.title(f'Pearson Correlation between Calculated Features and {", ".join(existing_result_cols)}')
    plt.tight_layout()
    pearson_heatmap_path = os.path.join(OUTPUT_DIR, f"{output_prefix}_pearson_heatmap.png")
    plt.savefig(pearson_heatmap_path)
    plt.close()

    plt.figure(figsize=(12, 10))
    sns.heatmap(spearman_correlations, annot=True, cmap='coolwarm', center=0, fmt='.2f')
    plt.title(f'Spearman Correlation between Calculated Features and {", ".join(existing_result_cols)}')
    plt.tight_layout()
    spearman_heatmap_path = os.path.join(OUTPUT_DIR, f"{output_prefix}_spearman_heatmap.png")
    plt.savefig(spearman_heatmap_path)
    plt.close()

    print(f"Correlation heatmaps saved to: {pearson_heatmap_path} and {spearman_heatmap_path}")
    analysis_conn.close()

    return {
        'pearson': pearson_correlations,
        'spearman': spearman_correlations
    }


def calculate_treatment_effect(df, treatment, outcome_col):
    """Calculate the Average Treatment Effect (ATE) of a treatment on an outcome.

    Args:
        df: DataFrame containing treatment and outcome columns
        treatment: Name of the treatment column
        outcome_col: Name of the outcome column

    Returns:
        Dictionary with ATE and related statistics
    """
    treatment_median = df[treatment].median()
    T = (df[treatment] > treatment_median).astype(int)
    y = df[outcome_col]
    treated_mean = y[T == 1].mean()
    control_mean = y[T == 0].mean()
    ate = treated_mean - control_mean
    return {
        'treatment': treatment,
        'outcome': outcome_col,
        'ATE': ate,
        'treated_mean': treated_mean,
        'control_mean': control_mean,
        'treatment_median': treatment_median
    }


def calculate_cate(df_data, treatment_col, outcome_col, covariates=None):
    """Calculate Conditional Average Treatment Effect (CATE) for a treatment.


    Args:
        df_data: DataFrame with treatment and outcome columns
        treatment_col: Name of the treatment column
        outcome_col: Name of the outcome column
        covariates: List of covariate column names to condition on

    Returns:
        DataFrame with CATE values for different covariate strata
    """
    from sklearn.ensemble import RandomForestRegressor
    from sklearn.model_selection import train_test_split

    # If no covariates provided, use all calculated_ columns except the treatment
    if covariates is None:
        covariates = [col for col in df_data.columns
                      if col.startswith('calculated_') and col != treatment_col]

    # Create binary treatment indicator (above/below median)
    treatment_median = df_data[treatment_col].median()
    df_data['T'] = (df_data[treatment_col] > treatment_median).astype(int)

    # Prepare data for the model
    X = df_data[covariates].copy()
    y = df_data[outcome_col]
    T = df_data['T']

    # Split data for training and evaluation
    X_train, X_test, y_train, y_test, T_train, T_test = train_test_split(
        X, y, T, test_size=0.3, random_state=42)

    # Train models for treated and control groups
    model_treated = RandomForestRegressor(n_estimators=100, random_state=42)
    model_control = RandomForestRegressor(n_estimators=100, random_state=42)

    model_treated.fit(X_train[T_train == 1], y_train[T_train == 1])
    model_control.fit(X_train[T_train == 0], y_train[T_train == 0])

    # Predict outcomes for all test instances under both treatment conditions
    y_pred_treated = model_treated.predict(X_test)
    y_pred_control = model_control.predict(X_test)

    # Calculate individual treatment effects
    ite = y_pred_treated - y_pred_control

    # Create a DataFrame with covariates and ITE
    cate_df = X_test.copy()
    cate_df['ITE'] = ite
    cate_df['actual_outcome'] = y_test.values
    cate_df['actual_treatment'] = T_test.values

    # Calculate feature importance for treatment effect heterogeneity
    feature_importance = pd.DataFrame()
    feature_importance['feature'] = covariates
    feature_importance['treated_importance'] = model_treated.feature_importances_
    feature_importance['control_importance'] = model_control.feature_importances_
    feature_importance['diff_importance'] = abs(model_treated.feature_importances_ -
                                                model_control.feature_importances_)
    feature_importance = feature_importance.sort_values('diff_importance', ascending=False)

    # Calculate CATE for different strata of the most important features
    top_features = feature_importance.head(min(3, len(feature_importance)))['feature'].tolist()
    cate_by_strata = []

    for feature in top_features:
        # Create quartiles for the feature
        try:
            # Try to create quartiles, handling duplicate values
            df_data['strata'] = pd.qcut(df_data[feature], 4, labels=False, duplicates='drop')
        except ValueError as e:
            # If we still have issues, try a different approach with equal-width bins
            print(f"Warning: Could not create quartiles for {feature}: {str(e)}")
            print(f"Using equal-width bins instead of quantiles for {feature}")
            df_data['strata'] = pd.cut(df_data[feature], 4, labels=False)
        strata_cates = []

        for strata in range(4):
            strata_data = df_data[df_data['strata'] == strata]
            if len(strata_data) > 10:  # Ensure enough data in each stratum
                treated = strata_data[strata_data['T'] == 1][outcome_col].mean()
                control = strata_data[strata_data['T'] == 0][outcome_col].mean()
                cate = treated - control
                strata_cates.append({
                    'feature': feature,
                    'strata': strata,
                    'strata_range': f"Q{strata + 1}",
                    'cate': cate,
                    'treated_mean': treated,
                    'control_mean': control,
                    'sample_size': len(strata_data)
                })

        cate_by_strata.extend(strata_cates)

    return {
        'treatment': treatment_col,
        'outcome': outcome_col,
        'feature_importance': feature_importance,
        'cate_by_strata': pd.DataFrame(cate_by_strata),
        'individual_treatment_effects': cate_df
    }


def analyze_cate(df_data, treatment_cols, outcome_cols, output_prefix, method_name=None):
    """Analyze Conditional Average Treatment Effects between treatment and outcome columns.

    Args:
        df_data: DataFrame containing treatment and outcome columns
        treatment_cols: List of treatment column names (calculated_ columns)
        outcome_cols: List of outcome column names (result columns)
        output_prefix: Prefix for output file names
        method_name: Name of the method being analyzed

    Returns:
        Dictionary containing CATE analysis results
    """
    if df_data is None or df_data.empty:
        print("No data available for CATE analysis")
        return None

    # Check if columns exist in the dataframe
    existing_treatment_cols = [col for col in treatment_cols if col in df_data.columns]
    existing_outcome_cols = [col for col in outcome_cols if col in df_data.columns]

    if not existing_treatment_cols or not existing_outcome_cols:
        print(f"Missing treatment or outcome columns for CATE analysis")
        return None

    print(
        f"Analyzing CATE between {len(existing_treatment_cols)} treatment columns and {len(existing_outcome_cols)} outcome columns")

    # Connect to the database
    analysis_conn = sqlite3.connect(ANALYSIS_DB_FILE)

    # Create tables if they don't exist
    analysis_conn.execute('''
                          CREATE TABLE IF NOT EXISTS treatment_effects
                          (
                              id
                              INTEGER
                              PRIMARY
                              KEY
                              AUTOINCREMENT,
                              method
                              TEXT,
                              treatment
                              TEXT,
                              outcome
                              TEXT,
                              effect_type
                              TEXT,
                              ate
                              REAL,
                              treated_mean
                              REAL,
                              control_mean
                              REAL,
                              treatment_median
                              REAL,
                              timestamp
                              TIMESTAMP
                          )
                          ''')

    analysis_conn.execute('''
                          CREATE TABLE IF NOT EXISTS cate_strata
                          (
                              id
                              INTEGER
                              PRIMARY
                              KEY
                              AUTOINCREMENT,
                              method
                              TEXT,
                              treatment
                              TEXT,
                              outcome
                              TEXT,
                              feature
                              TEXT,
                              strata
                              INTEGER,
                              strata_range
                              TEXT,
                              cate
                              REAL,
                              treated_mean
                              REAL,
                              control_mean
                              REAL,
                              sample_size
                              INTEGER,
                              timestamp
                              TIMESTAMP
                          )
                          ''')

    analysis_conn.execute('''
                          CREATE TABLE IF NOT EXISTS feature_importance
                          (
                              id
                              INTEGER
                              PRIMARY
                              KEY
                              AUTOINCREMENT,
                              method
                              TEXT,
                              treatment
                              TEXT,
                              outcome
                              TEXT,
                              feature
                              TEXT,
                              treated_importance
                              REAL,
                              control_importance
                              REAL,
                              diff_importance
                              REAL,
                              timestamp
                              TIMESTAMP
                          )
                          ''')

    # Store results
    ate_results = []
    cate_results = {}
    timestamp = pd.Timestamp.now().strftime('%Y-%m-%d %H:%M:%S')  # Convert to string format

    # For each treatment-outcome pair, calculate ATE and CATE
    for treatment_col in existing_treatment_cols:
        for outcome_col in existing_outcome_cols:
            print(f"Analyzing treatment effect of {treatment_col} on {outcome_col}...")

            # Skip if either column has too many NaN values
            if df_data[treatment_col].isna().sum() > 0.5 * len(df_data) or \
                    df_data[outcome_col].isna().sum() > 0.5 * len(df_data):
                print(f"Skipping due to too many NaN values")
                continue

            # Calculate ATE
            ate = calculate_treatment_effect(df_data, treatment_col, outcome_col)
            ate_results.append(ate)

            # Save ATE to database
            analysis_conn.execute('''
                                  INSERT INTO treatment_effects
                                  (method, treatment, outcome, effect_type, ate, treated_mean, control_mean,
                                   treatment_median, timestamp)
                                  VALUES (?, ?, ?, ?, ?, ?, ?, ?, ?)
                                  ''', (
                                      method_name if method_name else 'combined',
                                      treatment_col,
                                      outcome_col,
                                      'ATE',
                                      ate['ATE'],
                                      ate['treated_mean'],
                                      ate['control_mean'],
                                      ate['treatment_median'],
                                      timestamp
                                  ))

            # Calculate CATE if ATE is significant enough
            if abs(ate['ATE']) > 0.05:  # Arbitrary threshold, adjust as needed
                try:
                    cate = calculate_cate(df_data, treatment_col, outcome_col)
                    cate_results[f"{treatment_col}_{outcome_col}"] = cate

                    # Save feature importance to database
                    for _, row in cate['feature_importance'].iterrows():
                        analysis_conn.execute('''
                                              INSERT INTO feature_importance
                                              (method, treatment, outcome, feature, treated_importance,
                                               control_importance, diff_importance, timestamp)
                                              VALUES (?, ?, ?, ?, ?, ?, ?, ?)
                                              ''', (
                                                  method_name if method_name else 'combined',
                                                  treatment_col,
                                                  outcome_col,
                                                  row['feature'],
                                                  row['treated_importance'],
                                                  row['control_importance'],
                                                  row['diff_importance'],
                                                  timestamp
                                              ))

                    # Save CATE by strata to database
                    for _, row in cate['cate_by_strata'].iterrows():
                        analysis_conn.execute('''
                                              INSERT INTO cate_strata
                                              (method, treatment, outcome, feature, strata, strata_range, cate,
                                               treated_mean, control_mean, sample_size, timestamp)
                                              VALUES (?, ?, ?, ?, ?, ?, ?, ?, ?, ?, ?)
                                              ''', (
                                                  method_name if method_name else 'combined',
                                                  treatment_col,
                                                  outcome_col,
                                                  row['feature'],
                                                  row['strata'],
                                                  row['strata_range'],
                                                  row['cate'],
                                                  row['treated_mean'],
                                                  row['control_mean'],
                                                  row['sample_size'],
                                                  timestamp
                                              ))

                    # Create visualization of CATE by strata
                    if not cate['cate_by_strata'].empty:
                        plt.figure(figsize=(12, 8))
                        sns.barplot(x='strata_range', y='cate', hue='feature',
                                    data=cate['cate_by_strata'])
                        plt.title(f'CATE of {treatment_col} on {outcome_col} by Feature Strata')
                        plt.ylabel('Conditional Average Treatment Effect')
                        plt.xlabel('Feature Quartile')
                        plt.tight_layout()
                        cate_plot_path = os.path.join(OUTPUT_DIR,
                                                      f"{output_prefix}_cate_{treatment_col}_{outcome_col}_plot.png")
                        plt.savefig(cate_plot_path)
                        plt.close()

                        print(f"CATE analysis for {treatment_col} on {outcome_col} saved to database")
                except Exception as e:
                    print(f"Error calculating CATE for {treatment_col} on {outcome_col}: {str(e)}")

    # Commit all database changes
    analysis_conn.commit()
    analysis_conn.close()

    print(f"Treatment effects saved to database tables: treatment_effects, cate_strata, feature_importance")
    print(f"CATE analysis completed for {len(cate_results)} treatment-outcome pairs")

    # Convert ATE results to DataFrame for return value
    ate_df = pd.DataFrame(ate_results)

    return {
        'ate_results': ate_df,
        'cate_results': cate_results
    }


def main():
    """Main function to run the analysis."""
    # Get list of available tables from the database
    conn = sqlite3.connect(DATABASE_FILE)
    query = "SELECT name FROM sqlite_master WHERE type='table' AND name LIKE '%_results';"
    available_tables = pd.read_sql_query(query, conn)['name'].tolist()
    available_tables = ['bias_scan_results']
    conn.close()

    # Extract method names from table names (remove _results suffix)
    methods = [table_name.replace('_results', '') for table_name in available_tables]
    print(f"Found {len(methods)} available methods in the database: {methods}")

    datasets = {}

    # Make sure we have the json module imported
    import json

    # Load data for each available method
    for method in methods:
        print(f"Loading data for method: {method}")
        datasets[method] = load_trial_data(method)

    # Combine all datasets - each dataset is a list of DataFrames, so we need to flatten the list
    all_dataframes = []
    for method_data in datasets.values():
        if method_data is not None:  # Check if the method data exists
            all_dataframes.extend(method_data)  # Extend the list with all DataFrames from this method

    # Now concatenate all the DataFrames
    if all_dataframes:
        all_data = pd.concat(all_dataframes)
    else:
        print("No data available for analysis.")
        return

    # Define result columns to analyze correlations with
    result_columns = ['metric_DSN', 'metric_TSN', 'total_ground_truth', 'num_matches']

    # Analyze correlations for each method
    for method, method_data in datasets.items():
        if method_data is not None and len(method_data) > 0:
            # Concatenate all DataFrames for this method
            method_df = pd.concat(method_data)
            method_df = method_df.head(100000)

            print(f"\nAnalyzing correlations for method: {method}")
            correlations = analyze_correlations(method_df, result_columns, f"{method}", method_name=method)

            if correlations:
                # Get top correlated features for CATE analysis
                top_features = correlations['pearson'].index[:5].tolist()  # Top 5 features by Pearson correlation

                # Run CATE analysis on top correlated features
                print(f"\nRunning CATE analysis for method: {method}")
                analyze_cate(method_df, top_features, result_columns, f"{method}", method_name=method)

    # Analyze correlations for combined dataset
    print("\nAnalyzing correlations for combined dataset")
    correlations = analyze_correlations(all_data, result_columns, "combined", method_name="combined")

    if correlations:
        # Get top correlated features for CATE analysis
        top_features = correlations['pearson'].index[:5].tolist()  # Top 5 features by Pearson correlation

        # Run CATE analysis on top correlated features for combined dataset
        print("\nRunning CATE analysis for combined dataset")
        analyze_cate(all_data, top_features, result_columns, "combined", method_name="combined")

        # For backward compatibility, also run the analysis on all methods combined using the old approach
        all_datasets = []
        for method in ALL_METHODS:
            method_data = load_trial_data(method)
            if method_data and len(method_data) > 0:
                all_datasets.extend(method_data)

        if all_datasets:
            combined_all_df = pd.concat(all_datasets, ignore_index=True)
            print("\nAnalyzing correlations across all methods combined...")
            correlations = analyze_correlations(combined_all_df, result_columns, "all_methods_combined",
                                                method_name="all_methods_combined")

            if correlations:
                # Perform CATE analysis on combined data
                print("\nPerforming CATE analysis across all methods combined...")
                # Get top correlated features based on correlation analysis
                top_treatments = correlations['pearson'].index[:min(5, len(correlations['pearson']))].tolist()
                analyze_cate(combined_all_df, top_treatments, result_columns, "all_methods_combined",
                             method_name="all_methods_combined")

        print("\nAnalysis complete. Results saved to:", OUTPUT_DIR)
    else:
        print("Failed to build complete dataframe. Analysis aborted.")


if __name__ == "__main__":
    main()
>>>>>>> a2b5dcc1
<|MERGE_RESOLUTION|>--- conflicted
+++ resolved
@@ -1,814 +1,3 @@
-<<<<<<< HEAD
 version https://git-lfs.github.com/spec/v1
-oid sha256:e586e5b8643bf8bba7a759e7574b9a3133f3f16d29623e20a60e9c1aa0b2b41c
-size 38851
-=======
-#!/usr/bin/env python3
-import sqlite3
-import json
-from io import StringIO
-import ast
-import pandas as pd
-import matplotlib.pyplot as plt
-import seaborn as sns
-import os
-from scipy.stats import spearmanr, pearsonr
-from sklearn.ensemble import RandomForestRegressor
-from sklearn.preprocessing import StandardScaler
-import plotly.express as px
-from path import HERE
-from tqdm import tqdm
-
-# Database files
-DATABASE_FILE = HERE.joinpath('experiments/synthetic_dataset_experiments2/synthetic_experiments_optuna.db')
-STUDIES_DATABASE_FILE = HERE.joinpath('experiments/synthetic_dataset_experiments2/optuna_studies.db')
-ANALYSIS_DB_FILE = HERE.joinpath('experiments/synthetic_dataset_experiments2/analysis_results.db')
-OUTPUT_DIR = HERE.joinpath('experiments/synthetic_dataset_experiments2/group_attributes_analysis')
-
-# Create output directory if it doesn't exist
-os.makedirs(OUTPUT_DIR, exist_ok=True)
-
-# Define method types based on available tables in the database
-METHOD_TYPES = {
-    'adf': 'algorithm', 'aequitas': 'algorithm', 'bias_scan': 'subgroup', 'divexplorer': 'subgroup',
-    'expga': 'algorithm', 'fliptest': 'algorithm', 'gerryfair': 'algorithm', 'kosei': 'algorithm',
-    'limi': 'algorithm', 'naive_bayes': 'algorithm', 'sg': 'algorithm', 'slicefinder': 'subgroup',
-    'sliceline': 'subgroup', 'verifair': 'subgroup'
-}
-ALL_METHODS = list(METHOD_TYPES.keys())
-
-
-def add_group_means_and_drop_originals(df_data):
-    """
-    Add group-level means for epistemic and aleatoric columns and drop the original columns.
-
-    Args:
-        df_data: DataFrame with epistemic and aleatoric columns
-
-    Returns:
-        DataFrame with group means added and original columns dropped
-    """
-    # Identify columns that contain 'epistemic' or 'aleatoric'
-    epistemic_aleatoric_cols = [col for col in df_data.columns
-                                if 'epistemic' in col.lower() or 'aleatoric' in col.lower()]
-
-    print(f"Found {len(epistemic_aleatoric_cols)} epistemic/aleatoric columns: {epistemic_aleatoric_cols}")
-
-    # Calculate group means for these columns
-    group_means = df_data.groupby('group_key')[epistemic_aleatoric_cols].mean()
-
-    # Create new column names with '_group_mean' suffix
-    group_mean_cols = {col: f"{col}_group_mean" for col in epistemic_aleatoric_cols}
-    group_means = group_means.rename(columns=group_mean_cols)
-
-    # Merge the group means back to the original dataframe
-    df_data = df_data.merge(group_means, left_on='group_key', right_index=True, how='left')
-
-    # Drop the original epistemic and aleatoric columns
-    df_data = df_data.drop(columns=epistemic_aleatoric_cols)
-
-    return df_data
-
-
-# Modified load_trial_data function with the group mean calculation
-def load_trial_data(method_name):
-    """Load all trial data for a specific method from the database."""
-    conn = sqlite3.connect(DATABASE_FILE)
-    analysis_conn = sqlite3.connect(ANALYSIS_DB_FILE)
-
-    # Check if the table exists before querying
-    table_name = f"{method_name}_results"
-    check_query = f"""
-    SELECT name FROM sqlite_master 
-    WHERE type='table' AND name='{table_name}';
-    """
-
-    table_exists = pd.read_sql_query(check_query, conn).shape[0] > 0
-
-    if not table_exists:
-        print(f"Table '{table_name}' does not exist in the database. Skipping.")
-        conn.close()
-        analysis_conn.close()
-        return None
-
-    query = f"""
-    SELECT 
-        trial_number, trial_params, trial_value, trial_state, all_metrics, dataset_params, dataset_content
-    FROM 
-        "{table_name}"
-    """
-
-    try:
-        df = pd.read_sql_query(query, conn)
-        conn.close()
-    except Exception as e:
-        print(f"Error querying table '{table_name}': {str(e)}")
-        conn.close()
-        analysis_conn.close()
-        return None
-
-    if df.empty:
-        print(f"No data found for method: {method_name}")
-        analysis_conn.close()
-        return None
-
-    # Load analysis data for this method
-    query_analysis = f"""
-        SELECT * 
-        FROM detailed_pattern_matches
-        WHERE method = '{method_name}'
-    """
-    df_analysis = pd.read_sql_query(query_analysis, analysis_conn)
-    analysis_conn.close()
-
-    datasets = []
-    for idx, data_row in tqdm(df.iterrows(), total=len(df), desc=f"Processing {method_name} trials"):
-        df_data = pd.read_json(StringIO(data_row['dataset_content']), orient='split')
-        df_data = df_data[['group_key', 'subgroup_key', 'indv_key'] +
-                          list(filter(lambda x: 'calculated' in x, list(df_data.columns)))].drop_duplicates()
-
-        # Parse the JSON strings
-        algo_params = json.loads(data_row['trial_params'])
-        res_metrics = json.loads(data_row['all_metrics'])
-        dataset_params = json.loads(data_row['dataset_params'])
-
-        # Add algo_params as columns (prefix with 'algo_')
-        for key, value in algo_params.items():
-            df_data[f'algo_{key}'] = value
-
-        # Add res_metrics as columns (prefix with 'metric_')
-        for key, value in res_metrics.items():
-            df_data[f'metric_{key}'] = value
-
-        # Add dataset_params as columns (prefix with 'dataset_')
-        for key, value in dataset_params.items():
-            df_data[f'dataset_{key}'] = value
-
-        # Add trial_number to df_data for merging
-        df_data['trial_number'] = data_row['trial_number']
-
-        # ADD GROUP MEANS AND DROP ORIGINAL COLUMNS
-        df_data = add_group_means_and_drop_originals(df_data)
-
-        # Filter analysis data for this specific trial
-        trial_analysis = df_analysis[df_analysis['trial_index'] == data_row['trial_number']].copy()
-
-        trial_analysis_unique = trial_analysis[
-            ['matched_ground_truth', 'num_matches', 'total_ground_truth', 'pattern_type']].drop_duplicates(
-            subset=['matched_ground_truth'])
-
-        # Left merge df_data with analysis data
-        if not trial_analysis.empty:
-            df_data = df_data.merge(
-                trial_analysis_unique,
-                left_on='group_key',
-                right_on='matched_ground_truth',
-                how='left',
-                suffixes=('', '_analysis')
-            )
-
-        # Ensure required columns exist even if df_analysis is empty
-        required_columns = ['matched_ground_truth', 'num_matches', 'total_ground_truth', 'pattern_type']
-        for col in required_columns:
-            if col not in df_data.columns:
-                df_data[col] = 0
-
-        # Replace NaN values with 0 for the specified columns
-        for col in required_columns:
-            if col in df_data.columns:
-                df_data[col] = df_data[col].fillna(0)
-
-        datasets.append(df_data)
-
-    return datasets
-
-
-def analyze_correlations(df_data, result_columns, output_prefix, method_name=None):
-    """Analyze correlations between calculated_ columns and specified result columns.
-
-    Args:
-        df_data: DataFrame containing calculated_ columns and result columns
-        result_columns: List of result column names to analyze correlations with
-        output_prefix: Prefix for output file names
-        method_name: Name of the method being analyzed
-
-    Returns:
-        Dictionary containing correlation DataFrames
-    """
-    if df_data is None or df_data.empty:
-        print("No data available for correlation analysis")
-        return None
-
-    # Get all calculated_ columns
-    calculated_cols = [col for col in df_data.columns if col.startswith('calculated_')]
-
-    if not calculated_cols:
-        print("No calculated_ columns found in the data")
-        return None
-
-    # Check if result columns exist in the dataframe
-    existing_result_cols = [col for col in result_columns if col in df_data.columns]
-    if not existing_result_cols:
-        print(f"None of the specified result columns {result_columns} found in the data")
-        return None
-
-    print(
-        f"Analyzing correlations between {len(calculated_cols)} calculated columns and {len(existing_result_cols)} result columns")
-
-    # Calculate correlations using both Pearson and Spearman methods
-    pearson_correlations = pd.DataFrame()
-    spearman_correlations = pd.DataFrame()
-
-    for result_col in existing_result_cols:
-        # Calculate Pearson correlation
-        pearson_col_correlations = df_data[calculated_cols].corrwith(df_data[result_col], method='pearson')
-        pearson_correlations[result_col] = pearson_col_correlations
-
-        # Calculate Spearman correlation
-        spearman_col_correlations = df_data[calculated_cols].corrwith(df_data[result_col], method='spearman')
-        spearman_correlations[result_col] = spearman_col_correlations
-
-    # Sort by absolute correlation values
-    pearson_correlations['max_abs_corr'] = pearson_correlations.abs().max(axis=1)
-    pearson_correlations = pearson_correlations.sort_values('max_abs_corr', ascending=False)
-    pearson_correlations = pearson_correlations.drop('max_abs_corr', axis=1)
-
-    spearman_correlations['max_abs_corr'] = spearman_correlations.abs().max(axis=1)
-    spearman_correlations = spearman_correlations.sort_values('max_abs_corr', ascending=False)
-    spearman_correlations = spearman_correlations.drop('max_abs_corr', axis=1)
-
-    # Save correlation results to SQLite database
-    analysis_conn = sqlite3.connect(ANALYSIS_DB_FILE)
-
-    # Save Pearson correlations
-    pearson_df = pearson_correlations.reset_index()
-    pearson_df.rename(columns={'index': 'feature'}, inplace=True)
-    pearson_df['method'] = method_name if method_name else 'combined'
-    pearson_df['correlation_type'] = 'pearson'
-    pearson_df['timestamp'] = pd.Timestamp.now().strftime('%Y-%m-%d %H:%M:%S')  # Convert to string format
-
-    # Save Spearman correlations
-    spearman_df = spearman_correlations.reset_index()
-    spearman_df.rename(columns={'index': 'feature'}, inplace=True)
-    spearman_df['method'] = method_name if method_name else 'combined'
-    spearman_df['correlation_type'] = 'spearman'
-    spearman_df['timestamp'] = pd.Timestamp.now().strftime('%Y-%m-%d %H:%M:%S')  # Convert to string format
-
-    # Create table if it doesn't exist
-    analysis_conn.execute('''
-                          CREATE TABLE IF NOT EXISTS feature_correlations
-                          (
-                              id
-                              INTEGER
-                              PRIMARY
-                              KEY
-                              AUTOINCREMENT,
-                              method
-                              TEXT,
-                              feature
-                              TEXT,
-                              correlation_type
-                              TEXT,
-                              timestamp
-                              TIMESTAMP,
-                              correlation_data
-                              JSON
-                          )
-                          ''')
-
-    # Insert Pearson correlations
-    for _, row in pearson_df.iterrows():
-        feature = row['feature']
-        method = row['method']
-        corr_type = row['correlation_type']
-        timestamp = row['timestamp']
-
-        # Convert correlation data to JSON
-        corr_data = {}
-        for col in existing_result_cols:
-            corr_data[col] = row[col]
-
-        corr_json = json.dumps(corr_data)
-
-        analysis_conn.execute('''
-                              INSERT INTO feature_correlations (method, feature, correlation_type, timestamp, correlation_data)
-                              VALUES (?, ?, ?, ?, ?)
-                              ''', (method, feature, corr_type, timestamp, corr_json))
-
-    # Insert Spearman correlations
-    for _, row in spearman_df.iterrows():
-        feature = row['feature']
-        method = row['method']
-        corr_type = row['correlation_type']
-        timestamp = row['timestamp']
-
-        # Convert correlation data to JSON
-        corr_data = {}
-        for col in existing_result_cols:
-            corr_data[col] = row[col]
-
-        corr_json = json.dumps(corr_data)
-
-        analysis_conn.execute('''
-                              INSERT INTO feature_correlations (method, feature, correlation_type, timestamp, correlation_data)
-                              VALUES (?, ?, ?, ?, ?)
-                              ''', (method, feature, corr_type, timestamp, corr_json))
-
-    analysis_conn.commit()
-    print(f"Correlation results saved to database table: feature_correlations")
-
-    # Create and save heatmaps for better visualization
-    plt.figure(figsize=(12, 10))
-    sns.heatmap(pearson_correlations, annot=True, cmap='coolwarm', center=0, fmt='.2f')
-    plt.title(f'Pearson Correlation between Calculated Features and {", ".join(existing_result_cols)}')
-    plt.tight_layout()
-    pearson_heatmap_path = os.path.join(OUTPUT_DIR, f"{output_prefix}_pearson_heatmap.png")
-    plt.savefig(pearson_heatmap_path)
-    plt.close()
-
-    plt.figure(figsize=(12, 10))
-    sns.heatmap(spearman_correlations, annot=True, cmap='coolwarm', center=0, fmt='.2f')
-    plt.title(f'Spearman Correlation between Calculated Features and {", ".join(existing_result_cols)}')
-    plt.tight_layout()
-    spearman_heatmap_path = os.path.join(OUTPUT_DIR, f"{output_prefix}_spearman_heatmap.png")
-    plt.savefig(spearman_heatmap_path)
-    plt.close()
-
-    print(f"Correlation heatmaps saved to: {pearson_heatmap_path} and {spearman_heatmap_path}")
-    analysis_conn.close()
-
-    return {
-        'pearson': pearson_correlations,
-        'spearman': spearman_correlations
-    }
-
-
-def calculate_treatment_effect(df, treatment, outcome_col):
-    """Calculate the Average Treatment Effect (ATE) of a treatment on an outcome.
-
-    Args:
-        df: DataFrame containing treatment and outcome columns
-        treatment: Name of the treatment column
-        outcome_col: Name of the outcome column
-
-    Returns:
-        Dictionary with ATE and related statistics
-    """
-    treatment_median = df[treatment].median()
-    T = (df[treatment] > treatment_median).astype(int)
-    y = df[outcome_col]
-    treated_mean = y[T == 1].mean()
-    control_mean = y[T == 0].mean()
-    ate = treated_mean - control_mean
-    return {
-        'treatment': treatment,
-        'outcome': outcome_col,
-        'ATE': ate,
-        'treated_mean': treated_mean,
-        'control_mean': control_mean,
-        'treatment_median': treatment_median
-    }
-
-
-def calculate_cate(df_data, treatment_col, outcome_col, covariates=None):
-    """Calculate Conditional Average Treatment Effect (CATE) for a treatment.
-
-
-    Args:
-        df_data: DataFrame with treatment and outcome columns
-        treatment_col: Name of the treatment column
-        outcome_col: Name of the outcome column
-        covariates: List of covariate column names to condition on
-
-    Returns:
-        DataFrame with CATE values for different covariate strata
-    """
-    from sklearn.ensemble import RandomForestRegressor
-    from sklearn.model_selection import train_test_split
-
-    # If no covariates provided, use all calculated_ columns except the treatment
-    if covariates is None:
-        covariates = [col for col in df_data.columns
-                      if col.startswith('calculated_') and col != treatment_col]
-
-    # Create binary treatment indicator (above/below median)
-    treatment_median = df_data[treatment_col].median()
-    df_data['T'] = (df_data[treatment_col] > treatment_median).astype(int)
-
-    # Prepare data for the model
-    X = df_data[covariates].copy()
-    y = df_data[outcome_col]
-    T = df_data['T']
-
-    # Split data for training and evaluation
-    X_train, X_test, y_train, y_test, T_train, T_test = train_test_split(
-        X, y, T, test_size=0.3, random_state=42)
-
-    # Train models for treated and control groups
-    model_treated = RandomForestRegressor(n_estimators=100, random_state=42)
-    model_control = RandomForestRegressor(n_estimators=100, random_state=42)
-
-    model_treated.fit(X_train[T_train == 1], y_train[T_train == 1])
-    model_control.fit(X_train[T_train == 0], y_train[T_train == 0])
-
-    # Predict outcomes for all test instances under both treatment conditions
-    y_pred_treated = model_treated.predict(X_test)
-    y_pred_control = model_control.predict(X_test)
-
-    # Calculate individual treatment effects
-    ite = y_pred_treated - y_pred_control
-
-    # Create a DataFrame with covariates and ITE
-    cate_df = X_test.copy()
-    cate_df['ITE'] = ite
-    cate_df['actual_outcome'] = y_test.values
-    cate_df['actual_treatment'] = T_test.values
-
-    # Calculate feature importance for treatment effect heterogeneity
-    feature_importance = pd.DataFrame()
-    feature_importance['feature'] = covariates
-    feature_importance['treated_importance'] = model_treated.feature_importances_
-    feature_importance['control_importance'] = model_control.feature_importances_
-    feature_importance['diff_importance'] = abs(model_treated.feature_importances_ -
-                                                model_control.feature_importances_)
-    feature_importance = feature_importance.sort_values('diff_importance', ascending=False)
-
-    # Calculate CATE for different strata of the most important features
-    top_features = feature_importance.head(min(3, len(feature_importance)))['feature'].tolist()
-    cate_by_strata = []
-
-    for feature in top_features:
-        # Create quartiles for the feature
-        try:
-            # Try to create quartiles, handling duplicate values
-            df_data['strata'] = pd.qcut(df_data[feature], 4, labels=False, duplicates='drop')
-        except ValueError as e:
-            # If we still have issues, try a different approach with equal-width bins
-            print(f"Warning: Could not create quartiles for {feature}: {str(e)}")
-            print(f"Using equal-width bins instead of quantiles for {feature}")
-            df_data['strata'] = pd.cut(df_data[feature], 4, labels=False)
-        strata_cates = []
-
-        for strata in range(4):
-            strata_data = df_data[df_data['strata'] == strata]
-            if len(strata_data) > 10:  # Ensure enough data in each stratum
-                treated = strata_data[strata_data['T'] == 1][outcome_col].mean()
-                control = strata_data[strata_data['T'] == 0][outcome_col].mean()
-                cate = treated - control
-                strata_cates.append({
-                    'feature': feature,
-                    'strata': strata,
-                    'strata_range': f"Q{strata + 1}",
-                    'cate': cate,
-                    'treated_mean': treated,
-                    'control_mean': control,
-                    'sample_size': len(strata_data)
-                })
-
-        cate_by_strata.extend(strata_cates)
-
-    return {
-        'treatment': treatment_col,
-        'outcome': outcome_col,
-        'feature_importance': feature_importance,
-        'cate_by_strata': pd.DataFrame(cate_by_strata),
-        'individual_treatment_effects': cate_df
-    }
-
-
-def analyze_cate(df_data, treatment_cols, outcome_cols, output_prefix, method_name=None):
-    """Analyze Conditional Average Treatment Effects between treatment and outcome columns.
-
-    Args:
-        df_data: DataFrame containing treatment and outcome columns
-        treatment_cols: List of treatment column names (calculated_ columns)
-        outcome_cols: List of outcome column names (result columns)
-        output_prefix: Prefix for output file names
-        method_name: Name of the method being analyzed
-
-    Returns:
-        Dictionary containing CATE analysis results
-    """
-    if df_data is None or df_data.empty:
-        print("No data available for CATE analysis")
-        return None
-
-    # Check if columns exist in the dataframe
-    existing_treatment_cols = [col for col in treatment_cols if col in df_data.columns]
-    existing_outcome_cols = [col for col in outcome_cols if col in df_data.columns]
-
-    if not existing_treatment_cols or not existing_outcome_cols:
-        print(f"Missing treatment or outcome columns for CATE analysis")
-        return None
-
-    print(
-        f"Analyzing CATE between {len(existing_treatment_cols)} treatment columns and {len(existing_outcome_cols)} outcome columns")
-
-    # Connect to the database
-    analysis_conn = sqlite3.connect(ANALYSIS_DB_FILE)
-
-    # Create tables if they don't exist
-    analysis_conn.execute('''
-                          CREATE TABLE IF NOT EXISTS treatment_effects
-                          (
-                              id
-                              INTEGER
-                              PRIMARY
-                              KEY
-                              AUTOINCREMENT,
-                              method
-                              TEXT,
-                              treatment
-                              TEXT,
-                              outcome
-                              TEXT,
-                              effect_type
-                              TEXT,
-                              ate
-                              REAL,
-                              treated_mean
-                              REAL,
-                              control_mean
-                              REAL,
-                              treatment_median
-                              REAL,
-                              timestamp
-                              TIMESTAMP
-                          )
-                          ''')
-
-    analysis_conn.execute('''
-                          CREATE TABLE IF NOT EXISTS cate_strata
-                          (
-                              id
-                              INTEGER
-                              PRIMARY
-                              KEY
-                              AUTOINCREMENT,
-                              method
-                              TEXT,
-                              treatment
-                              TEXT,
-                              outcome
-                              TEXT,
-                              feature
-                              TEXT,
-                              strata
-                              INTEGER,
-                              strata_range
-                              TEXT,
-                              cate
-                              REAL,
-                              treated_mean
-                              REAL,
-                              control_mean
-                              REAL,
-                              sample_size
-                              INTEGER,
-                              timestamp
-                              TIMESTAMP
-                          )
-                          ''')
-
-    analysis_conn.execute('''
-                          CREATE TABLE IF NOT EXISTS feature_importance
-                          (
-                              id
-                              INTEGER
-                              PRIMARY
-                              KEY
-                              AUTOINCREMENT,
-                              method
-                              TEXT,
-                              treatment
-                              TEXT,
-                              outcome
-                              TEXT,
-                              feature
-                              TEXT,
-                              treated_importance
-                              REAL,
-                              control_importance
-                              REAL,
-                              diff_importance
-                              REAL,
-                              timestamp
-                              TIMESTAMP
-                          )
-                          ''')
-
-    # Store results
-    ate_results = []
-    cate_results = {}
-    timestamp = pd.Timestamp.now().strftime('%Y-%m-%d %H:%M:%S')  # Convert to string format
-
-    # For each treatment-outcome pair, calculate ATE and CATE
-    for treatment_col in existing_treatment_cols:
-        for outcome_col in existing_outcome_cols:
-            print(f"Analyzing treatment effect of {treatment_col} on {outcome_col}...")
-
-            # Skip if either column has too many NaN values
-            if df_data[treatment_col].isna().sum() > 0.5 * len(df_data) or \
-                    df_data[outcome_col].isna().sum() > 0.5 * len(df_data):
-                print(f"Skipping due to too many NaN values")
-                continue
-
-            # Calculate ATE
-            ate = calculate_treatment_effect(df_data, treatment_col, outcome_col)
-            ate_results.append(ate)
-
-            # Save ATE to database
-            analysis_conn.execute('''
-                                  INSERT INTO treatment_effects
-                                  (method, treatment, outcome, effect_type, ate, treated_mean, control_mean,
-                                   treatment_median, timestamp)
-                                  VALUES (?, ?, ?, ?, ?, ?, ?, ?, ?)
-                                  ''', (
-                                      method_name if method_name else 'combined',
-                                      treatment_col,
-                                      outcome_col,
-                                      'ATE',
-                                      ate['ATE'],
-                                      ate['treated_mean'],
-                                      ate['control_mean'],
-                                      ate['treatment_median'],
-                                      timestamp
-                                  ))
-
-            # Calculate CATE if ATE is significant enough
-            if abs(ate['ATE']) > 0.05:  # Arbitrary threshold, adjust as needed
-                try:
-                    cate = calculate_cate(df_data, treatment_col, outcome_col)
-                    cate_results[f"{treatment_col}_{outcome_col}"] = cate
-
-                    # Save feature importance to database
-                    for _, row in cate['feature_importance'].iterrows():
-                        analysis_conn.execute('''
-                                              INSERT INTO feature_importance
-                                              (method, treatment, outcome, feature, treated_importance,
-                                               control_importance, diff_importance, timestamp)
-                                              VALUES (?, ?, ?, ?, ?, ?, ?, ?)
-                                              ''', (
-                                                  method_name if method_name else 'combined',
-                                                  treatment_col,
-                                                  outcome_col,
-                                                  row['feature'],
-                                                  row['treated_importance'],
-                                                  row['control_importance'],
-                                                  row['diff_importance'],
-                                                  timestamp
-                                              ))
-
-                    # Save CATE by strata to database
-                    for _, row in cate['cate_by_strata'].iterrows():
-                        analysis_conn.execute('''
-                                              INSERT INTO cate_strata
-                                              (method, treatment, outcome, feature, strata, strata_range, cate,
-                                               treated_mean, control_mean, sample_size, timestamp)
-                                              VALUES (?, ?, ?, ?, ?, ?, ?, ?, ?, ?, ?)
-                                              ''', (
-                                                  method_name if method_name else 'combined',
-                                                  treatment_col,
-                                                  outcome_col,
-                                                  row['feature'],
-                                                  row['strata'],
-                                                  row['strata_range'],
-                                                  row['cate'],
-                                                  row['treated_mean'],
-                                                  row['control_mean'],
-                                                  row['sample_size'],
-                                                  timestamp
-                                              ))
-
-                    # Create visualization of CATE by strata
-                    if not cate['cate_by_strata'].empty:
-                        plt.figure(figsize=(12, 8))
-                        sns.barplot(x='strata_range', y='cate', hue='feature',
-                                    data=cate['cate_by_strata'])
-                        plt.title(f'CATE of {treatment_col} on {outcome_col} by Feature Strata')
-                        plt.ylabel('Conditional Average Treatment Effect')
-                        plt.xlabel('Feature Quartile')
-                        plt.tight_layout()
-                        cate_plot_path = os.path.join(OUTPUT_DIR,
-                                                      f"{output_prefix}_cate_{treatment_col}_{outcome_col}_plot.png")
-                        plt.savefig(cate_plot_path)
-                        plt.close()
-
-                        print(f"CATE analysis for {treatment_col} on {outcome_col} saved to database")
-                except Exception as e:
-                    print(f"Error calculating CATE for {treatment_col} on {outcome_col}: {str(e)}")
-
-    # Commit all database changes
-    analysis_conn.commit()
-    analysis_conn.close()
-
-    print(f"Treatment effects saved to database tables: treatment_effects, cate_strata, feature_importance")
-    print(f"CATE analysis completed for {len(cate_results)} treatment-outcome pairs")
-
-    # Convert ATE results to DataFrame for return value
-    ate_df = pd.DataFrame(ate_results)
-
-    return {
-        'ate_results': ate_df,
-        'cate_results': cate_results
-    }
-
-
-def main():
-    """Main function to run the analysis."""
-    # Get list of available tables from the database
-    conn = sqlite3.connect(DATABASE_FILE)
-    query = "SELECT name FROM sqlite_master WHERE type='table' AND name LIKE '%_results';"
-    available_tables = pd.read_sql_query(query, conn)['name'].tolist()
-    available_tables = ['bias_scan_results']
-    conn.close()
-
-    # Extract method names from table names (remove _results suffix)
-    methods = [table_name.replace('_results', '') for table_name in available_tables]
-    print(f"Found {len(methods)} available methods in the database: {methods}")
-
-    datasets = {}
-
-    # Make sure we have the json module imported
-    import json
-
-    # Load data for each available method
-    for method in methods:
-        print(f"Loading data for method: {method}")
-        datasets[method] = load_trial_data(method)
-
-    # Combine all datasets - each dataset is a list of DataFrames, so we need to flatten the list
-    all_dataframes = []
-    for method_data in datasets.values():
-        if method_data is not None:  # Check if the method data exists
-            all_dataframes.extend(method_data)  # Extend the list with all DataFrames from this method
-
-    # Now concatenate all the DataFrames
-    if all_dataframes:
-        all_data = pd.concat(all_dataframes)
-    else:
-        print("No data available for analysis.")
-        return
-
-    # Define result columns to analyze correlations with
-    result_columns = ['metric_DSN', 'metric_TSN', 'total_ground_truth', 'num_matches']
-
-    # Analyze correlations for each method
-    for method, method_data in datasets.items():
-        if method_data is not None and len(method_data) > 0:
-            # Concatenate all DataFrames for this method
-            method_df = pd.concat(method_data)
-            method_df = method_df.head(100000)
-
-            print(f"\nAnalyzing correlations for method: {method}")
-            correlations = analyze_correlations(method_df, result_columns, f"{method}", method_name=method)
-
-            if correlations:
-                # Get top correlated features for CATE analysis
-                top_features = correlations['pearson'].index[:5].tolist()  # Top 5 features by Pearson correlation
-
-                # Run CATE analysis on top correlated features
-                print(f"\nRunning CATE analysis for method: {method}")
-                analyze_cate(method_df, top_features, result_columns, f"{method}", method_name=method)
-
-    # Analyze correlations for combined dataset
-    print("\nAnalyzing correlations for combined dataset")
-    correlations = analyze_correlations(all_data, result_columns, "combined", method_name="combined")
-
-    if correlations:
-        # Get top correlated features for CATE analysis
-        top_features = correlations['pearson'].index[:5].tolist()  # Top 5 features by Pearson correlation
-
-        # Run CATE analysis on top correlated features for combined dataset
-        print("\nRunning CATE analysis for combined dataset")
-        analyze_cate(all_data, top_features, result_columns, "combined", method_name="combined")
-
-        # For backward compatibility, also run the analysis on all methods combined using the old approach
-        all_datasets = []
-        for method in ALL_METHODS:
-            method_data = load_trial_data(method)
-            if method_data and len(method_data) > 0:
-                all_datasets.extend(method_data)
-
-        if all_datasets:
-            combined_all_df = pd.concat(all_datasets, ignore_index=True)
-            print("\nAnalyzing correlations across all methods combined...")
-            correlations = analyze_correlations(combined_all_df, result_columns, "all_methods_combined",
-                                                method_name="all_methods_combined")
-
-            if correlations:
-                # Perform CATE analysis on combined data
-                print("\nPerforming CATE analysis across all methods combined...")
-                # Get top correlated features based on correlation analysis
-                top_treatments = correlations['pearson'].index[:min(5, len(correlations['pearson']))].tolist()
-                analyze_cate(combined_all_df, top_treatments, result_columns, "all_methods_combined",
-                             method_name="all_methods_combined")
-
-        print("\nAnalysis complete. Results saved to:", OUTPUT_DIR)
-    else:
-        print("Failed to build complete dataframe. Analysis aborted.")
-
-
-if __name__ == "__main__":
-    main()
->>>>>>> a2b5dcc1
+oid sha256:421f6aa1f18b3820d909321847ccfb2032838d335858219bb606e696d1e0d2a8
+size 34338